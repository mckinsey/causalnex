# Upcoming release

<<<<<<< HEAD
* Minor fixes

=======
# Release 0.9.2
* Remove Boston housing dataset from "sklearn tutorial", see #91 for more information.
* Update pylint version to 2.7
* Improve speed and non-stochasticity of tests
>>>>>>> bbd03339

# Release 0.9.1
* Fixed bug where the sklearn tutorial documentation wasn't rendering.
* Weaken pandas requirements to >=1.0, <2.0 (was ~=1.1).

# Release 0.9.0
* Removed Python 3.5 support and add Python 3.8 support.
* Updated core dependencies, supporting pandas 1.1, networkx 2.5, pgmpy 0.1.12.
* Added PyTorch to requirements (i.e. not optional anymore).
  * Allows sklearn imports via `from causalnex.structure import DAGRegressor, DAGClassifier`.
* Added multiclass support to pytorch sklearn wrapper.
* Added multi-parameter collapsed graph as graph attribute.
* Added poisson regression support to sklearn wrapper.
* Added distribution support for structure learning:
  * Added ordinal distributed data support for pytorch NOTEARS.
  * Added categorical distributed data support for pytorch NOTEARS.
  * Added poisson distributed data support for pytorch NOTEARS.
* Added dist type schema tutorial to docs.
* Updated sklearn tutorial in docs to show new features.
* Added constructive ImportError for pygraphviz.
* Added matplotlib and ipython display convenience functions.

# Release 0.8.1

* Added `DAGClassifier` sklearn interface using the Pytorch NOTEARS implementation. Supports binary classification.
* Added binary distributed data support for pytorch NOTEARS.
* Added a "distribution type" schema system for pytorch NOTEARS (`pytorch.dist_type`).
* Rename "data type" to "distribution type" in internal language.
* Fixed uniform discretiser (`Discretiser(method='uniform')`) where all bins have identical widths.
* Fixed and updated sklearn tutorial in docs.

# Release 0.8.0

* Added DYNOTEARS (`from_numpy_dynamic`, an algorithm for structure learning on Dynamic Bayesian Networks).
* Added Pytorch implementation for NOTEARS MLP (`pytorch.from_numpy`) which is much faster and allows nonlinear modelling.
* Added `DAGRegressor` sklearn interface using the Pytorch NOTEARS implementation.
* Added non-linear data generators for multiple data types.
* Added a count data type to the data generator using a zero-inflated Poisson.
* Set bounds/max class imbalance for binary features for the data generators.
* Bugfix to resolve issue when applying NOTEARS on data containing NaN.
* Bugfix for data_gen system. Fixes issues with root node initialization.

# Release 0.7.0

* Added plotting tutorial to the documentation
* Updated `viz.draw` syntax in tutorial notebooks
* Bugfix on notears lasso (`from_numpy_lasso` and `from_pandas_lasso`) where the non-negativity constraint was not being set
* Added DAG-based synthetic data generator for mixed types (binary, categorical, continuous) using a linear SEM approach.
* Unpinned some requirements

# Release 0.6.0

* support for newer versions of scikit-learn
* classification report now returns dict in line with scikit-learn

# Release 0.5.0

* Plotting now backed by pygraphviz. This allows:
   * More powerful layout manager
   * Cleaner fully customisable theme
   * Out-the-box styling for different node and edge types
* Can now get subgraphs from StructureModel containing a specific node
* Bugfix to resolve issue when fitting CPDs with some missing states in data
* Minor documentation fixes and improvements

# Release 0.4.3:

Bugfix to resolve broken links in README and minor text issues.

# Release 0.4.2:

Bugfix to add image to readthedocs

# Release 0.4.1:

Bugfix to address readthedocs issue.

# Release 0.4.0:

The initial release of CausalNex.

## Thanks for supporting contributions
CausalNex was originally designed by [Paul Beaumont](https://www.linkedin.com/in/pbeaumont/) and [Ben Horsburgh](https://www.linkedin.com/in/benhorsburgh/) to solve challenges they faced in inferencing causality in their project work. This work was later turned into a product thanks to the following contributors:
[Yetunde Dada](https://github.com/yetudada), [Wesley Leong](https://www.linkedin.com/in/wesleyleong/), [Steve Ler](https://www.linkedin.com/in/song-lim-steve-ler-380366106/), [Viktoriia Oliinyk](https://www.linkedin.com/in/victoria-oleynik/), [Roxana Pamfil](https://www.linkedin.com/in/roxana-pamfil-1192053b/), [Nisara Sriwattanaworachai](https://www.linkedin.com/in/nisara-sriwattanaworachai-795b357/), [Nikolaos Tsaousis](https://www.linkedin.com/in/ntsaousis/), [Angel Droth](https://www.linkedin.com/in/angeldroth/), [Zain Patel](https://www.linkedin.com/in/zain-patel/), and [Shuhei Ishida](https://www.linkedin.com/in/shuhei-i/).

CausalNex would also not be possible without the generous sharing from leading researches in the field of causal inference and we are grateful to everyone who advised and supported us, filed issues or helped resolve them, asked and answered questions or simply be part of inspiring discussions.<|MERGE_RESOLUTION|>--- conflicted
+++ resolved
@@ -1,14 +1,9 @@
 # Upcoming release
 
-<<<<<<< HEAD
-* Minor fixes
-
-=======
 # Release 0.9.2
 * Remove Boston housing dataset from "sklearn tutorial", see #91 for more information.
 * Update pylint version to 2.7
 * Improve speed and non-stochasticity of tests
->>>>>>> bbd03339
 
 # Release 0.9.1
 * Fixed bug where the sklearn tutorial documentation wasn't rendering.
