--- conflicted
+++ resolved
@@ -1,10 +1,7 @@
 # Upcoming release
 
-<<<<<<< HEAD
+* Added Pytorch implementation for NOTEARS MLP which is much faster (Only supporting linear structure learning for now)
 * Bugfix to resolve issue when applying notears on data containing NaN
-=======
-* Added Pytorch implementation for NOTEARS MLP which is much faster (Only supporting linear structure learning for now)
->>>>>>> 8d28043b
 
 # Release 0.7.0
 
