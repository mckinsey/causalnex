# Copyright 2019-2020 QuantumBlack Visual Analytics Limited
#
# Licensed under the Apache License, Version 2.0 (the "License");
# you may not use this file except in compliance with the License.
# You may obtain a copy of the License at
#
# http://www.apache.org/licenses/LICENSE-2.0
#
# THE SOFTWARE IS PROVIDED "AS IS", WITHOUT WARRANTY OF ANY KIND,
# EXPRESS OR IMPLIED, INCLUDING BUT NOT LIMITED TO THE WARRANTIES
# OF MERCHANTABILITY, FITNESS FOR A PARTICULAR PURPOSE, AND
# NONINFRINGEMENT. IN NO EVENT WILL THE LICENSOR OR OTHER CONTRIBUTORS
# BE LIABLE FOR ANY CLAIM, DAMAGES, OR OTHER LIABILITY, WHETHER IN AN
# ACTION OF CONTRACT, TORT OR OTHERWISE, ARISING FROM, OUT OF, OR IN
# CONNECTION WITH THE SOFTWARE OR THE USE OR OTHER DEALINGS IN THE SOFTWARE.
#
# The QuantumBlack Visual Analytics Limited ("QuantumBlack") name and logo
# (either separately or in combination, "QuantumBlack Trademarks") are
# trademarks of QuantumBlack. The License does not grant you any right or
# license to the QuantumBlack Trademarks. You may not use the QuantumBlack
# Trademarks or any confusingly similar mark as a trademark for your product,
#     or use the QuantumBlack Trademarks in any other manner that might cause
# confusion in the marketplace, including but not limited to in advertising,
# on websites, or on software.
#
# See the License for the specific language governing permissions and
# limitations under the License.
"""
Collection of sklearn style transformers designed to assist with causal structure learning.
"""

from copy import deepcopy
from typing import List, Tuple, Union

import numpy as np
import pandas as pd
from sklearn.base import BaseEstimator, TransformerMixin
from sklearn.exceptions import NotFittedError


class DynamicDataTransformer(BaseEstimator, TransformerMixin):
    """
    Format a time series dataframe or list of dataframes into the a format that matches the structure learned by
        `from_pandas_dynamic`. This is done to allow for bayesian network probability fitting.

        Example of utilisation:
        >>> ddt = DynamicDataTransformer(p=p).fit(time_series, return_df=False)
        >>> X, Xlags = ddt.transform(time_series)

        >>> ddt = DynamicDataTransformer(p=p).fit(time_series, return_df=True)
        >>> df = ddt.transform(time_series)
    """

    def __init__(self, p: int):
        """
        Initialise Transformer
        Args:
            p: Number of past interactions we allow the model to create. The state of a variable at time `t` is
                affected by the variables at the time stamp + the variables at `t-1`, `t-2`,... `t-p`.
        """
        self.p = p
        self.columns = None
        self.return_df = None

    def fit(
        self,
        time_series: Union[pd.DataFrame, List[pd.DataFrame]],
        return_df: bool = True,
    ) -> "DynamicDataTransformer":
        """
        Fits the time series. This consists memorizing:
            - Column names and column positions
            - whether a dataframe or a tuple of arrays should be returned by `transform` (details below)
        Args:
            time_series: pd.DataFrame or List of pd.DataFrame instances.
                If a list is provided each element of the list being an realisation of a time series
                (i.e. time series governed by the same processes)
                The columns of the data frame represent the variables in the model, and the *index represents
                the time index*.
                Successive events, therefore, must be indexed with one integer of difference between them too.

            return_df: Whether the `transform` method should return a pandas.DataFrame or a tuple with (X,Xlags)
                (Details on the documentation of the `transform` method)

        Returns:
            self

        """
        time_series = time_series if isinstance(time_series, list) else [time_series]
        self._check_input_from_pandas(time_series)
        self.columns = list(time_series[0].columns)
        self.return_df = return_df
        return self

    def transform(
        self, time_series: Union[pd.DataFrame, List[pd.DataFrame]]
    ) -> Union[pd.DataFrame, Tuple[np.ndarray, np.ndarray]]:
        """
        Applies transformation to format the dataframe properly
        Args:
            time_series: time_series: pd.DataFrame or List of pd.DataFrame instances. Details on `fit` documentation

        Returns:
            - If `self.return_df=True`, returns a pandas.DataFrame on the following format:

                A_lag0 B_lag0 C_lag0 ... A_lag1 B_lag1 C_lag1 ... A_lag`p` B_lag`p` C_lag`p`
                    X     X      X          X     X      X          X        X        X
                    X     X      X          X     X      X          X        X        X
                    X     X      X          X     X      X          X        X        X
            `lag0` denotes the current variable state and lag`k` denotes the states `k` time stamps in the past.

            - If `self.return_df=False`, returns a tuple of two numpy.ndarrayy: X and Xlags
                    X (np.ndarray): 2d input data, axis=1 is data columns, axis=0 is data rows.
                        Each column represents one variable,
                        and each row represents x(m,t) i.e. the mth time series at time t.
                    Xlags (np.ndarray):
                        Shifted data of X with lag orders stacking horizontally. Xlags=[shift(X,1)|...|shift(X,p)]
        Raises:
            NotFittedError: if `transform` called before `fit`
        """
        if self.columns is None:
            raise NotFittedError(
                "This DynamicDataTransformer is not fitted yet. "
                "Call `fit` before using this method"
            )

        time_series = time_series if isinstance(time_series, list) else [time_series]

        self._check_input_from_pandas(time_series)

        time_series = [t[self.columns] for t in time_series]
        ts_realisations = self._cut_dataframes_on_discontinuity_points(time_series)
        X, Xlags = self._convert_realisations_into_dynotears_format(
            ts_realisations, self.p
        )

        if self.return_df:
            res = self._concat_lags(X, Xlags)
            return res
        return X, Xlags

    def _concat_lags(self, X: np.ndarray, Xlags: np.ndarray) -> pd.DataFrame:
        df_x = pd.DataFrame(X, columns=[f"{col}_lag0" for col in self.columns])
        df_xlags = pd.DataFrame(
            Xlags,
            columns=[
                f"{col}_lag{l_}" for l_ in range(1, self.p + 1) for col in self.columns
            ],
        )
        return pd.concat([df_x, df_xlags], axis=1)

    def _check_input_from_pandas(self, time_series: List[pd.DataFrame]):
        """
        Check if the input of function `from_pandas_dynamic` is valid
        Args:
            time_series: List of pd.DataFrame instances.
                each element of the list being an realisation of a same time series

        Raises:
            ValueError: if empty list of time_series is provided
            ValueError: if dataframes contain non numeric data
            TypeError: if elements provided are not pandas dataframes
            ValueError: if dataframes contain different columns
            ValueError: if dataframes index is not in increasing order
            TypeError: if dataframes index are not index
        """
        if not time_series:
            raise ValueError(
                "Provided empty list of time_series. At least one DataFrame must be provided"
            )

        df = deepcopy(time_series[0])

        for t in time_series:
            if not isinstance(t, pd.DataFrame):
                raise TypeError(
                    "Time series entries must be instances of `pd.DataFrame`"
                )

            non_numeric_cols = t.select_dtypes(exclude="number").columns

            if not non_numeric_cols.empty:
                raise ValueError(
                    "All columns must have numeric data. Consider mapping the "
                    f"following columns to int: {list(non_numeric_cols)}"
                )

            if (not np.all(df.columns == t.columns)) or (
                not np.all(df.dtypes == t.dtypes)
            ):
                raise ValueError("All inputs must have the same columns and same types")

            if not np.all(t.index == t.index.sort_values()):
                raise ValueError(
                    "Index for dataframe must be provided in increasing order"
                )

<<<<<<< HEAD
            if not isinstance(t.index[0], int):
=======
            if not t.index.is_integer():
>>>>>>> 887e965a
                raise TypeError("Index must be integers")

            if self.columns is not None:
                missing_cols = [c for c in self.columns if c not in t.columns]
                if missing_cols:
                    raise ValueError(
                        "We should provide all necessary columns in the time series. "
                        f"Columns not provided: {missing_cols}"
                    )

    @staticmethod
    def _cut_dataframes_on_discontinuity_points(
        time_series: List[pd.DataFrame],
    ) -> List[np.ndarray]:
        """
        Helper function for `from_pandas_dynamic`
        Receive a list of dataframes. For each dataframe, cut the points of discontinuity as two different dataframes.
        Discontinuities are determined by the indexes.

        For Example:
        If the following is a dataframe:
            index   variable_1  variable_2
            1       X           X
            2       X           X
            3       X           X
            4       X           X
            8       X           X               <- discontinuity point
            9       X           X
            10      X           X

        We cut this dataset in two:

            index   variable_1  variable_2
            1       X           X
            2       X           X
            3       X           X
            4       X           X

            and:
            index   variable_1  variable_2
            8       X           X
            9       X           X
            10      X           X


        Args:
            time_series: list of dataframes representing various realisations of a same time series

        Returns:
            List of np.ndarrays representing the pieces of the input datasets with no discontinuity

        """
        time_series_realisations = []
        for t in time_series:
            cutting_points = np.where(np.diff(t.index) > 1)[0]
            cutting_points = [0] + list(cutting_points + 1) + [len(t)]
            for start, end in zip(cutting_points[:-1], cutting_points[1:]):
                time_series_realisations.append(t.iloc[start:end, :].values)
        return time_series_realisations

    @staticmethod
    def _convert_realisations_into_dynotears_format(
        realisations: List[np.ndarray], p: int
    ) -> Tuple[np.ndarray, np.ndarray]:
        """
        Given a list of realisations of a time series, convert it to the format received by the dynotears algorithm.
        Each realisation on `realisations` is a realisation of the time series,
        where the time dimension is represented by the rows.
            - The higher the row, the higher the time index
            - The data is complete, meaning that the difference between two time stamps is equal one
        Args:
            realisations: a list of realisations of a time series
            p: the number of lagged columns to create

        Returns:
            X and Y as in the SVAR model and DYNOTEARS paper. I.e. X being representing X(m,t) and Y the concatenated
            differences [X(m,t-1) | X(m,t-2) | ... | X(m,t-p)]
        """
        X = np.concatenate([realisation[p:] for realisation in realisations], axis=0)
        y_lag_list = [
            np.concatenate([realisation[p - i - 1 : -i - 1] for i in range(p)], axis=1)
            for realisation in realisations
        ]
        y_lag = np.concatenate(y_lag_list, axis=0)

        return X, y_lag<|MERGE_RESOLUTION|>--- conflicted
+++ resolved
@@ -195,11 +195,7 @@
                     "Index for dataframe must be provided in increasing order"
                 )
 
-<<<<<<< HEAD
-            if not isinstance(t.index[0], int):
-=======
             if not t.index.is_integer():
->>>>>>> 887e965a
                 raise TypeError("Index must be integers")
 
             if self.columns is not None:
