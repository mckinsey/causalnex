# Copyright 2019-2020 QuantumBlack Visual Analytics Limited
#
# Licensed under the Apache License, Version 2.0 (the "License");
# you may not use this file except in compliance with the License.
# You may obtain a copy of the License at
#
# http://www.apache.org/licenses/LICENSE-2.0
#
# THE SOFTWARE IS PROVIDED "AS IS", WITHOUT WARRANTY OF ANY KIND,
# EXPRESS OR IMPLIED, INCLUDING BUT NOT LIMITED TO THE WARRANTIES
# OF MERCHANTABILITY, FITNESS FOR A PARTICULAR PURPOSE, AND
# NONINFRINGEMENT. IN NO EVENT WILL THE LICENSOR OR OTHER CONTRIBUTORS
# BE LIABLE FOR ANY CLAIM, DAMAGES, OR OTHER LIABILITY, WHETHER IN AN
# ACTION OF CONTRACT, TORT OR OTHERWISE, ARISING FROM, OUT OF, OR IN
# CONNECTION WITH THE SOFTWARE OR THE USE OR OTHER DEALINGS IN THE SOFTWARE.
#
# The QuantumBlack Visual Analytics Limited ("QuantumBlack") name and logo
# (either separately or in combination, "QuantumBlack Trademarks") are
# trademarks of QuantumBlack. The License does not grant you any right or
# license to the QuantumBlack Trademarks. You may not use the QuantumBlack
# Trademarks or any confusingly similar mark as a trademark for your product,
#     or use the QuantumBlack Trademarks in any other manner that might cause
# confusion in the marketplace, including but not limited to in advertising,
# on websites, or on software.
#
# See the License for the specific language governing permissions and
# limitations under the License.

"""
``causalnex.structure`` provides functionality to define or learn structure.
"""

<<<<<<< HEAD
__all__ = ["StructureModel", "notears", "dynotears"]
=======
__all__ = ["StructureModel", "notears", "data_generators"]
>>>>>>> 392d6eee

from .structuremodel import StructureModel<|MERGE_RESOLUTION|>--- conflicted
+++ resolved
@@ -30,10 +30,6 @@
 ``causalnex.structure`` provides functionality to define or learn structure.
 """
 
-<<<<<<< HEAD
-__all__ = ["StructureModel", "notears", "dynotears"]
-=======
-__all__ = ["StructureModel", "notears", "data_generators"]
->>>>>>> 392d6eee
+__all__ = ["StructureModel", "notears", "dynotears", "data_generators"]
 
 from .structuremodel import StructureModel