# Copyright 2019-2020 QuantumBlack Visual Analytics Limited
#
# Licensed under the Apache License, Version 2.0 (the "License");
# you may not use this file except in compliance with the License.
# You may obtain a copy of the License at
#
# http://www.apache.org/licenses/LICENSE-2.0
#
# THE SOFTWARE IS PROVIDED "AS IS", WITHOUT WARRANTY OF ANY KIND,
# EXPRESS OR IMPLIED, INCLUDING BUT NOT LIMITED TO THE WARRANTIES
# OF MERCHANTABILITY, FITNESS FOR A PARTICULAR PURPOSE, AND
# NONINFRINGEMENT. IN NO EVENT WILL THE LICENSOR OR OTHER CONTRIBUTORS
# BE LIABLE FOR ANY CLAIM, DAMAGES, OR OTHER LIABILITY, WHETHER IN AN
# ACTION OF CONTRACT, TORT OR OTHERWISE, ARISING FROM, OUT OF, OR IN
# CONNECTION WITH THE SOFTWARE OR THE USE OR OTHER DEALINGS IN THE SOFTWARE.
#
# The QuantumBlack Visual Analytics Limited ("QuantumBlack") name and logo
# (either separately or in combination, "QuantumBlack Trademarks") are
# trademarks of QuantumBlack. The License does not grant you any right or
# license to the QuantumBlack Trademarks. You may not use the QuantumBlack
# Trademarks or any confusingly similar mark as a trademark for your product,
#     or use the QuantumBlack Trademarks in any other manner that might cause
# confusion in the marketplace, including but not limited to in advertising,
# on websites, or on software.
#
# See the License for the specific language governing permissions and
# limitations under the License.

"""
This code is modified from this git repo: https://github.com/xunzheng/notears

@inproceedings{zheng2020learning,
    author = {Zheng, Xun and Dan, Chen and Aragam, Bryon and Ravikumar, Pradeep and Xing, Eric P.},
    booktitle = {International Conference on Artificial Intelligence and Statistics},
    title = {{Learning sparse nonparametric DAGs}},
    year = {2020}
}
"""
import logging
from typing import Iterable, List, Tuple, Union

import numpy as np
import scipy.optimize as sopt
import torch
from sklearn.base import BaseEstimator
from torch import nn

from causalnex.structure.pytorch.dist_type._base import DistTypeBase
from causalnex.structure.pytorch.nonlinear import LocallyConnected


# Problem in pytorch 1.6 (_forward_unimplemented), fixed in next release:
class NotearsMLP(nn.Module, BaseEstimator):
    """
    Class for NOTEARS MLP (Multi-layer Perceptron) model.
    The model weights consist of dag_layer and loc_lin_layer weights respectively.
    dag_layer weight is the weight of the first fully connected layer which determines the causal structure.
    loc_lin_layer weights are the weight of hidden layers after the first fully connected layer
    """

    # pylint: disable=too-many-arguments
    def __init__(
        self,
        n_features: int,
        dist_types: List[DistTypeBase],
        use_bias: bool = False,
        use_gpu: bool = True,
        hidden_layer_units: Iterable[int] = (0,),
        bounds: List[Tuple[int, int]] = None,
        lasso_beta: float = 0.0,
        ridge_beta: float = 0.0,
        nonlinear_clamp: float = 1e-2,
    ):
        """
        Constructor for NOTEARS MLP class.

        Args:
            n_features: number of input features.
            dist_types: list of data type objects used to fit the NOTEARS algorithm.
            use_bias: True to add the intercept to the model
            use_gpu: use gpu if it is set to True and CUDA is available
            hidden_layer_units: An iterable where its length determine the number of layers used,
            and the numbers determine the number of nodes used for the layer in order.
            bounds: bound constraint for each parameter.
            lasso_beta: Constant that multiplies the lasso term (l1 regularisation).
            It only applies to dag_layer weight.
            ridge_beta: Constant that multiplies the ridge term (l2 regularisation).
            It applies to both dag_layer and loc_lin_layer weights.
            nonlinear_clamp: Value used to soft clamp the nonlinear layer normalisation.
            Prevents the weights from being scaled above 1/nonlinear_clamp.
        """
        super().__init__()

        avail_device = "cuda" if torch.cuda.is_available() and use_gpu else "cpu"
        self.device = torch.device(avail_device)

        self._logger.info(
            "PyTorch backend for %s is running on '%s'",
            self.__class__.__name__,
            avail_device.upper(),
        )
        self.lasso_beta = lasso_beta
        self.ridge_beta = ridge_beta
        self.nonlinear_clamp = nonlinear_clamp

        # cast to list for later concat.
        self.dims = (
            [n_features] + list(hidden_layer_units) + [1]
            if hidden_layer_units[0]
            else [n_features, 1]
        )
        # dag_layer: initial linear layer
        self.dag_layer = nn.Linear(
            self.dims[0], self.dims[0] * self.dims[1], bias=use_bias
        ).float()

        self.dag_layer.to(self.device)  # Send DAG layer to device
        nn.init.zeros_(self.dag_layer.weight)

        if use_bias:
            nn.init.zeros_(self.dag_layer.bias)

        # loc_lin_layer: local linear layers
        layers = [
            LocallyConnected(
                self.dims[0], input_features, output_features, bias=use_bias
            ).float()
            for input_features, output_features in zip(self.dims[1:-1], self.dims[2:])
        ]
        self._loc_lin_layer_weights = nn.ModuleList(layers)

        for layer in layers:
            layer.reset_parameters()
            layer.to(self.device)

        # set the bounds as an attribute on the weights object
        self.dag_layer.weight.bounds = bounds
        # set the dist types
        self.dist_types = dist_types
        # type the adjacency matrix
        self.adj = None
        self.adj_mean_effect = None

    @property
    def _logger(self):
        return logging.getLogger(self.__class__.__name__)

    @property
    def dag_layer_bias(self) -> Union[torch.Tensor, None]:
        """
        dag_layer bias is the bias of the first fully connected layer which determines the causal structure.

        Returns:
            dag_layer bias if use_bias is True, otherwise None
        """
        return self.dag_layer.bias

    @property
    def dag_layer_weight(self) -> torch.Tensor:
        """
        dag_layer weight is the weight of the first fully connected layer which determines the causal structure.

        Returns:
            dag_layer weight
        """
        return self.dag_layer.weight

    @property
    def loc_lin_layer_weights(self) -> torch.Tensor:
        """
        loc_lin_layer weights are the weight of hidden layers after the first fully connected layer.

        Returns:
            loc_lin_layer weights
        """
        return self._loc_lin_layer_weights

    def forward(self, x: torch.Tensor) -> torch.Tensor:  # [n, d] -> [n, d]
        """
        Feed forward calculation for the model.

        Args:
            x: input torch tensor

        Returns:
            output tensor from the model
        """
        x = self.dag_layer(x)  # [n, d * m1]
        x = x.view(-1, self.dims[0], self.dims[1])  # [n, d, m1]

        for output_dim, layer in zip(self.dims[1:], self.loc_lin_layer_weights):
            x = torch.sigmoid(x)  # [n, d, m1]
            x = nn.LayerNorm(
                output_dim,
                eps=self.nonlinear_clamp,
                elementwise_affine=True,
            )(x)
            x = layer(x)  # [n, d, m2]

        x = x.squeeze(dim=2)  # [n, d]
        return x

    def reconstruct_data(self, X: np.ndarray) -> np.ndarray:
        """
        Performs X_hat reconstruction,
        then converts latent space to original data space via link function.

        Args:
            X: input data used to reconstruct

        Returns:
            reconstructed data
        """

        # perform preprocessing and column expansions, do NOT refit
        for dist_type in self.dist_types:
            X = dist_type.preprocess_X(X, fit_transform=False)

        with torch.no_grad():
            # convert the predict data to pytorch tensor
            X = torch.from_numpy(X).float().to(self.device)

            # perform forward reconstruction
            X_hat = self(X)

            # recover each one of the latent space projections
            for dist_type in self.dist_types:
                X_hat = dist_type.inverse_link_function(X_hat)

            return np.asarray(X_hat.cpu().detach().numpy().astype(np.float64))

    @property
    def bias(self) -> Union[np.ndarray, None]:
        """
        Get the vector of feature biases

        Returns:
            bias vector if use_bias is True, otherwise None
        """
        bias = self.dag_layer_bias
        return bias if bias is None else bias.cpu().detach().numpy()

    def fit(
        self,
        x: np.ndarray,
        max_iter: int = 100,
        h_tol: float = 1e-8,
        rho_max: float = 1e16,
    ):
        """
        Fit NOTEARS MLP model using the input data x

        Args:
            x: 2d numpy array input data, axis=0 is data rows, axis=1 is data columns. Data must be row oriented.
            max_iter: max number of dual ascent steps during optimisation.
            h_tol: exit if h(w) < h_tol (as opposed to strict definition of 0).
            rho_max: to be updated
        """
        rho, alpha, h = 1.0, 0.0, np.inf
        X_torch = torch.from_numpy(x).float().to(self.device)

        for n_iter in range(max_iter):
            rho, alpha, h = self._dual_ascent_step(X_torch, rho, alpha, h, rho_max)

            if h <= h_tol or rho >= rho_max:
                break
            if n_iter == max_iter - 1 and h > h_tol:
                self._logger.warning(
                    "Failed to converge. Consider increasing max_iter."
                )

        # calculate the adjacency matrix after the fitting is finished
        self.adj = (
            self._calculate_adj(X_torch, mean_effect=False).cpu().detach().numpy()
        )
        self.adj_mean_effect = (
            self._calculate_adj(X_torch, mean_effect=True).cpu().detach().numpy()
        )

    def _dual_ascent_step(
        self, X: torch.Tensor, rho: float, alpha: float, h: float, rho_max: float
    ) -> Tuple[float, float, float]:
        """
        Perform one step of dual ascent in augmented Lagrangian.

        Args:
            X: input tensor data.
            rho: max number of dual ascent steps during optimisation.
            alpha: exit if h(w) < h_tol (as opposed to strict definition of 0).
            h: DAGness of the adjacency matrix
            rho_max: to be updated

        Returns:
            rho, alpha and h
        """

        def _get_flat_grad(params: List[torch.Tensor]) -> np.ndarray:
            """
            Get flatten gradient vector from the parameters of the model

            Args:
                params: parameters of the model

            Returns:
                flatten gradient vector in numpy form
            """
            views = [
                p.data.new(p.data.numel()).zero_()
                if p.grad is None
                else p.grad.data.to_dense().view(-1)
                if p.grad.data.is_sparse
                else p.grad.data.view(-1)
                for p in params
            ]
            return torch.cat(views, 0).cpu().detach().numpy()

        def _get_flat_bounds(
            params: List[torch.Tensor],
        ) -> List[Tuple[Union[None, float]]]:
            """
            Get bound constraint for each parameter in flatten vector form from the parameters of the model

            Args:
                params: parameters of the model

            Returns:
                flatten vector of bound constraints for each parameter in numpy form
            """
            bounds = []

            for p in params:
                try:
                    b = p.bounds
                except AttributeError:
                    b = [(None, None)] * p.numel()
                bounds += b

            return bounds

        def _get_flat_params(params: List[torch.Tensor]) -> np.ndarray:
            """
            Get parameters in flatten vector from the parameters of the model

            Args:
                params: parameters of the model

            Returns:
                flatten parameters vector in numpy form
            """
            views = [
                p.data.to_dense().view(-1) if p.data.is_sparse else p.data.view(-1)
                for p in params
            ]
            return torch.cat(views, 0).cpu().detach().numpy()

        def _update_params_from_flat(
            params: List[torch.Tensor], flat_params: np.ndarray
        ):
            """
            Update parameters of the model from the parameters in the form of flatten vector

            Args:
                params: parameters of the model
                flat_params: parameters in the form of flatten vector
            """
            offset = 0
            flat_params_torch = (
                torch.from_numpy(flat_params)
                .to(torch.get_default_dtype())
                .to(self.device)
            )
            for p in params:
                n_params = p.numel()
                # view_as to avoid deprecated pointwise semantics
                p.data = flat_params_torch[offset : offset + n_params].view_as(p.data)
                offset += n_params

        def _func(flat_params: np.ndarray) -> Tuple[float, np.ndarray]:
            """
            Objective function that the NOTEARS algorithm tries to minimise.

            Args:
                flat_params: parameters to be optimised to minimise the objective function

            Returns:
                Loss and gradient
            """
            _update_params_from_flat(params, flat_params)
            optimizer.zero_grad()

            n_features = X.shape[1]
            X_hat = self(X)
            h_val = self._h_func()
            loss = 0.0

            # sum the losses across all dist types
            for dist_type in self.dist_types:
                loss = loss + dist_type.loss(X, X_hat)

            lagrange_penalty = 0.5 * rho * h_val * h_val + alpha * h_val
            # NOTE: both the l2 and l1 regularization are NOT applied to the bias parameters
            l2_reg = 0.5 * self.ridge_beta * self._l2_reg(n_features)
            l1_reg = self.lasso_beta * self._l1_reg(n_features)

            primal_obj = loss + lagrange_penalty + l2_reg + l1_reg
            primal_obj.backward()
            loss = primal_obj.item()

            flat_grad = _get_flat_grad(params)
            return loss, flat_grad.astype("float64")

        optimizer = torch.optim.Optimizer(self.parameters(), {})
        params = optimizer.param_groups[0]["params"]
        flat_params = _get_flat_params(params)
        bounds = _get_flat_bounds(params)
        h_new = np.inf

        while (rho < rho_max) and (h_new > 0.25 * h or h_new == np.inf):
            # Magic
            sol = sopt.minimize(
                _func,
                flat_params,
                method="L-BFGS-B",
                jac=True,
                bounds=bounds,
            )
            _update_params_from_flat(params, sol.x)
            h_new = self._h_func().item()

            if h_new > 0.25 * h:
                rho *= 10

        alpha += rho * h_new
        return rho, alpha, h_new

    def _h_func(self) -> torch.Tensor:
        """
        Constraint function of the NOTEARS algorithm.
        Constrain 2-norm-squared of dag_layer weights of the model along m1 dim to be a DAG

        Returns:
            DAGness of the adjacency matrix
        """
        d = self.dims[0]

        # only consider the dag_layer for h(W) for compute efficiency
        dag_layer_weight = self.dag_layer_weight.view(d, -1, d)  # [j, m1, i]
        square_weight_mat = torch.sum(
            dag_layer_weight * dag_layer_weight, dim=1
        ).t()  # [i, j]

        # modify the h(W) matrix to deal with expanded columns
        original_idxs = []

        for dist_type in self.dist_types:
            # modify the weight matrix to prevent spurious cycles with expended columns
            square_weight_mat = dist_type.modify_h(square_weight_mat)
            # gather the original idxs
            original_idxs.append(dist_type.idx)

        # original size is largest original index
        original_size = np.max(original_idxs) + 1
        # subselect the top LH corner of matrix which corresponds to original data
        square_weight_mat = square_weight_mat[:original_size, :original_size]
        # update d and d_torch to match the new matrix size
        d = square_weight_mat.shape[0]
        d_torch = torch.tensor(d).to(self.device)

        # h = trace_expm(a) - d  # (Zheng et al. 2018)
        characteristic_poly_mat = (
            torch.eye(d).to(self.device) + square_weight_mat / d_torch
        )  # (Yu et al. 2019)
        polynomial_mat = torch.matrix_power(characteristic_poly_mat, d - 1)
        h = (polynomial_mat.t() * characteristic_poly_mat).sum() - d
        return h

    def _l1_reg(self, n_features: int) -> torch.Tensor:
        """
        Take average l1 of all weight parameters of the model.
        NOTE: regularisation needs to be scaled up by the number of features
        because the loss scales with feature number.

        Returns:
            l1 regularisation term.
        """
        return torch.mean(torch.abs(self.dag_layer_weight)) * n_features

    def _l2_reg(self, n_features: int) -> torch.Tensor:
        """
        Take average 2-norm-squared of all weight parameters of the model.
        NOTE: regularisation needs to be scaled up by the number of features
        because the loss scales with feature number.

        Returns:
            l2 regularisation term.
        """
        reg = 0.0
<<<<<<< HEAD
        reg += torch.sum(self.dag_layer_weight ** 2)

=======
        reg += torch.sum(self.dag_layer_weight**2)
>>>>>>> f0282107
        for layer in self.loc_lin_layer_weights:
            reg += torch.sum(layer.weight**2)

        # calculate the total number of elements used in the above sums
        n_elements = self.dag_layer_weight.numel()

        for layer in self.loc_lin_layer_weights:
            n_elements = n_elements + layer.weight.numel()

        return reg / n_elements * n_features

    def _calculate_adj(self, X: torch.Tensor, mean_effect: bool) -> torch.Tensor:
        """
        Calculate the adjacency matrix.

        For the linear case, this is just dag_layer_weight.
        For the nonlinear case, approximate the relationship using the gradient of X_hat wrt X.
        """
        # for the linear case, save compute by just returning the dag_layer weights
        if len(self.dims) <= 2:
            adj = (
                self.dag_layer_weight.T
                if mean_effect
                else torch.abs(self.dag_layer_weight.T)
            )
            return adj

        _, n_features = X.shape

        # get the data X and reconstruction X_hat
        X = X.clone().requires_grad_()
        X_hat = self(X).sum(dim=0)  # shape = (n_features,)

        # iterate over sums of reconstructed features
        adj = []

        for j in range(n_features):

            # calculate the gradient of X_hat wrt X
            ddx = torch.autograd.grad(X_hat[j], X, create_graph=True)[0]

            if mean_effect:
                # get the average effect
                adj.append(ddx.mean(axis=0).unsqueeze(0))
            else:
                # otherwise, use the average L1 of the gradient as the W
                adj.append(torch.abs(ddx).mean(dim=0).unsqueeze(0))

        adj = torch.cat(adj, dim=0)

        # transpose to get the adjacency matrix
        return adj.T<|MERGE_RESOLUTION|>--- conflicted
+++ resolved
@@ -495,12 +495,8 @@
             l2 regularisation term.
         """
         reg = 0.0
-<<<<<<< HEAD
-        reg += torch.sum(self.dag_layer_weight ** 2)
-
-=======
         reg += torch.sum(self.dag_layer_weight**2)
->>>>>>> f0282107
+        
         for layer in self.loc_lin_layer_weights:
             reg += torch.sum(layer.weight**2)
 
